bot:
    prefix:      "!"
    token:       !ENV "BOT_TOKEN"

    cooldowns:
        # Per channel, per tag.
        tags: 60

    clean:
        # Maximum number of messages to traverse for clean commands
        message_limit: 10000


style:
    colours:
        soft_red: 0xcd6d6d
        soft_green: 0x68c290
        soft_orange: 0xf9cb54

    emojis:
        defcon_disabled: "<:defcondisabled:470326273952972810>"
        defcon_enabled:  "<:defconenabled:470326274213150730>"
        defcon_updated:  "<:defconsettingsupdated:470326274082996224>"

        status_online:  "<:status_online:470326272351010816>"
        status_idle:    "<:status_idle:470326266625785866>"
        status_dnd:     "<:status_dnd:470326272082313216>"
        status_offline: "<:status_offline:470326266537705472>"

        failmail: "<:failmail:633660039931887616>"

        bullet:     "\u2022"
        pencil:     "\u270F"
        new:        "\U0001F195"
        cross_mark: "\u274C"

        ducky_yellow:   &DUCKY_YELLOW   574951975574175744
        ducky_blurple:  &DUCKY_BLURPLE  574951975310065675
        ducky_regal:    &DUCKY_REGAL    637883439185395712
        ducky_camo:     &DUCKY_CAMO     637914731566596096
        ducky_ninja:    &DUCKY_NINJA    637923502535606293
        ducky_devil:    &DUCKY_DEVIL    637925314982576139
        ducky_tube:     &DUCKY_TUBE     637881368008851456
        ducky_hunt:     &DUCKY_HUNT     639355090909528084
        ducky_wizard:   &DUCKY_WIZARD   639355996954689536
        ducky_party:    &DUCKY_PARTY    639468753440210977
        ducky_angel:    &DUCKY_ANGEL    640121935610511361
        ducky_maul:     &DUCKY_MAUL     640137724958867467
        ducky_santa:    &DUCKY_SANTA    655360331002019870

        upvotes:        "<:upvotes:638729835245731840>"
        comments:       "<:comments:638729835073765387>"
        user:           "<:user:638729835442602003>"

    icons:
        crown_blurple: "https://cdn.discordapp.com/emojis/469964153289965568.png"
        crown_green:   "https://cdn.discordapp.com/emojis/469964154719961088.png"
        crown_red:     "https://cdn.discordapp.com/emojis/469964154879344640.png"

        defcon_denied:   "https://cdn.discordapp.com/emojis/472475292078964738.png"
        defcon_disabled: "https://cdn.discordapp.com/emojis/470326273952972810.png"
        defcon_enabled:  "https://cdn.discordapp.com/emojis/470326274213150730.png"
        defcon_updated:  "https://cdn.discordapp.com/emojis/472472638342561793.png"

        filtering: "https://cdn.discordapp.com/emojis/472472638594482195.png"

        guild_update: "https://cdn.discordapp.com/emojis/469954765141442561.png"

        hash_blurple: "https://cdn.discordapp.com/emojis/469950142942806017.png"
        hash_green:   "https://cdn.discordapp.com/emojis/469950144918585344.png"
        hash_red:     "https://cdn.discordapp.com/emojis/469950145413251072.png"

        message_bulk_delete: "https://cdn.discordapp.com/emojis/469952898994929668.png"
        message_delete:      "https://cdn.discordapp.com/emojis/472472641320648704.png"
        message_edit:        "https://cdn.discordapp.com/emojis/472472638976163870.png"

        sign_in:  "https://cdn.discordapp.com/emojis/469952898181234698.png"
        sign_out: "https://cdn.discordapp.com/emojis/469952898089091082.png"

        token_removed: "https://cdn.discordapp.com/emojis/470326273298792469.png"

        user_ban:    "https://cdn.discordapp.com/emojis/469952898026045441.png"
        user_unban:  "https://cdn.discordapp.com/emojis/469952898692808704.png"
        user_update: "https://cdn.discordapp.com/emojis/469952898684551168.png"

        user_mute:     "https://cdn.discordapp.com/emojis/472472640100106250.png"
        user_unmute:   "https://cdn.discordapp.com/emojis/472472639206719508.png"
        user_verified: "https://cdn.discordapp.com/emojis/470326274519334936.png"

        user_warn: "https://cdn.discordapp.com/emojis/470326274238447633.png"

        pencil: "https://cdn.discordapp.com/emojis/470326272401211415.png"

        remind_blurple: "https://cdn.discordapp.com/emojis/477907609215827968.png"
        remind_green:   "https://cdn.discordapp.com/emojis/477907607785570310.png"
        remind_red:     "https://cdn.discordapp.com/emojis/477907608057937930.png"

        questionmark: "https://cdn.discordapp.com/emojis/512367613339369475.png"

        superstarify: "https://cdn.discordapp.com/emojis/636288153044516874.png"
        unsuperstarify: "https://cdn.discordapp.com/emojis/636288201258172446.png"

        voice_state_blue: "https://cdn.discordapp.com/emojis/656899769662439456.png"
        voice_state_green: "https://cdn.discordapp.com/emojis/656899770094452754.png"
        voice_state_red: "https://cdn.discordapp.com/emojis/656899769905709076.png"

guild:
    id: 267624335836053506

    categories:
        python_help:                      356013061213126657

    channels:
        admins:            &ADMINS        365960823622991872
        admin_spam:        &ADMIN_SPAM    563594791770914816
        admins_voice:      &ADMINS_VOICE  500734494840717332
        announcements:                    354619224620138496
        attachment_log:    &ATTCH_LOG     649243850006855680
        big_brother_logs:  &BBLOGS        468507907357409333
        bot:                              267659945086812160
        checkpoint_test:                  422077681434099723
        defcon:            &DEFCON        464469101889454091
        devlog:            &DEVLOG        622895325144940554
        devtest:           &DEVTEST       414574275865870337
        esoteric:                         470884583684964352
        help_0:                           303906576991780866
        help_1:                           303906556754395136
        help_2:                           303906514266226689
        help_3:                           439702951246692352
        help_4:                           451312046647148554
        help_5:                           454941769734422538
        help_6:                           587375753306570782
        help_7:                           587375768556797982
        helpers:           &HELPERS       385474242440986624
        message_log:       &MESSAGE_LOG   467752170159079424
        meta:                             429409067623251969
        mod_spam:          &MOD_SPAM      620607373828030464
        mods:              &MODS          305126844661760000
        mod_alerts:                       473092532147060736
        modlog:            &MODLOG        282638479504965634
        off_topic_0:                      291284109232308226
        off_topic_1:                      463035241142026251
        off_topic_2:                      463035268514185226
        organisation:      &ORGANISATION  551789653284356126
        python:                           267624335836053506
        reddit:                           458224812528238616
        staff_lounge:      &STAFF_LOUNGE  464905259261755392
        staff_voice:       &STAFF_VOICE   412375055910043655
        talent_pool:       &TALENT_POOL   534321732593647616
        userlog:                          528976905546760203
        user_event_a:      &USER_EVENT_A  592000283102674944
        verification:                     352442727016693763
        voice_log:                        640292421988646961

    staff_channels: [*ADMINS, *ADMIN_SPAM, *MOD_SPAM, *MODS, *HELPERS, *ORGANISATION, *DEFCON]
<<<<<<< HEAD
    ignored: [*ADMINS, *MESSAGE_LOG, *MODLOG, *ATTCH_LOG]
=======
    ignored: [*ADMINS, *MESSAGE_LOG, *MODLOG, *ADMINS_VOICE, *STAFF_VOICE]
>>>>>>> 6ec42d8c

    roles:
        admin:             &ADMIN_ROLE      267628507062992896
        announcements:                      463658397560995840
        champion:                           430492892331769857
        contributor:                        295488872404484098
        core_developer:                     587606783669829632
        helpers:                            267630620367257601
        jammer:                             591786436651646989
        moderator:         &MOD_ROLE        267629731250176001
        muted:             &MUTED_ROLE      277914926603829249
        owner:             &OWNER_ROLE      267627879762755584
        partners:                           323426753857191936
        rockstars:         &ROCKSTARS_ROLE  458226413825294336
        team_leader:                        501324292341104650
        verified:                           352427296948486144

    webhooks:
        talent_pool:                        569145364800602132
        big_brother:                        569133704568373283
        reddit:                             635408384794951680
        duck_pond:                          637821475327311927


filter:

    # What do we filter?
    filter_zalgo:       false
    filter_invites:     true
    filter_domains:     true
    watch_rich_embeds:  true
    watch_words:        true
    watch_tokens:       true

    # Notify user on filter?
    # Notifications are not expected for "watchlist" type filters
    notify_user_zalgo:       false
    notify_user_invites:     true
    notify_user_domains:     false

    # Filter configuration
    ping_everyone: true  # Ping @everyone when we send a mod-alert?

    guild_invite_whitelist:
        - 280033776820813825  # Functional Programming
        - 267624335836053506  # Python Discord
        - 440186186024222721  # Python Discord: ModLog Emojis
        - 273944235143593984  # STEM
        - 348658686962696195  # RLBot
        - 531221516914917387  # Pallets
        - 249111029668249601  # Gentoo
        - 327254708534116352  # Adafruit
        - 544525886180032552  # kennethreitz.org
        - 590806733924859943  # Discord Hack Week
        - 423249981340778496  # Kivy
        - 197038439483310086  # Discord Testers
        - 286633898581164032  # Ren'Py
        - 349505959032389632  # PyGame
        - 438622377094414346  # Pyglet
        - 524691714909274162  # Panda3D
        - 336642139381301249  # discord.py

    domain_blacklist:
        - pornhub.com
        - liveleak.com

    word_watchlist:
        - goo+ks*
        - ky+s+
        - ki+ke+s*
        - beaner+s?
        - coo+ns*
        - nig+lets*
        - slant-eyes*
        - towe?l-?head+s*
        - chi*n+k+s*
        - spick*s*
        - kill* +(?:yo)?urself+
        - jew+s*
        - suicide
        - rape
        - (re+)tar+(d+|t+)(ed)?
        - ta+r+d+
        - cunts*
        - trann*y
        - shemale

    token_watchlist:
        - fa+g+s*
        - 卐
        - 卍
        - cuck(?!oo+)
        - nigg+(?:e*r+|a+h*?|u+h+)s?
        - fag+o+t+s*

    # Censor doesn't apply to these
    channel_whitelist:
        - *ADMINS
        - *MODLOG
        - *MESSAGE_LOG
        - *DEVLOG
        - *BBLOGS
        - *STAFF_LOUNGE
        - *DEVTEST
        - *TALENT_POOL
        - *USER_EVENT_A

    role_whitelist:
        - *ADMIN_ROLE
        - *MOD_ROLE
        - *OWNER_ROLE
        - *ROCKSTARS_ROLE


keys:
    site_api:    !ENV "BOT_API_KEY"


urls:
    # PyDis site vars
    site:        &DOMAIN       "pythondiscord.com"
    site_api:    &API    !JOIN ["api.", *DOMAIN]
    site_paste:  &PASTE  !JOIN ["paste.", *DOMAIN]
    site_staff:  &STAFF  !JOIN ["staff.", *DOMAIN]
    site_schema: &SCHEMA       "https://"

    site_bigbrother_api:                !JOIN [*SCHEMA, *API, "/bot/bigbrother"]
    site_docs_api:                      !JOIN [*SCHEMA, *API, "/bot/docs"]
    site_superstarify_api:              !JOIN [*SCHEMA, *API, "/bot/superstarify"]
    site_infractions:                   !JOIN [*SCHEMA, *API, "/bot/infractions"]
    site_infractions_user:              !JOIN [*SCHEMA, *API, "/bot/infractions/user/{user_id}"]
    site_infractions_type:              !JOIN [*SCHEMA, *API, "/bot/infractions/type/{infraction_type}"]
    site_infractions_by_id:             !JOIN [*SCHEMA, *API, "/bot/infractions/id/{infraction_id}"]
    site_infractions_user_type_current: !JOIN [*SCHEMA, *API, "/bot/infractions/user/{user_id}/{infraction_type}/current"]
    site_infractions_user_type:         !JOIN [*SCHEMA, *API, "/bot/infractions/user/{user_id}/{infraction_type}"]
    site_logs_api:                      !JOIN [*SCHEMA, *API, "/bot/logs"]
    site_logs_view:                     !JOIN [*SCHEMA, *STAFF, "/bot/logs"]
    site_off_topic_names_api:           !JOIN [*SCHEMA, *API, "/bot/off-topic-names"]
    site_reminders_api:                 !JOIN [*SCHEMA, *API, "/bot/reminders"]
    site_reminders_user_api:            !JOIN [*SCHEMA, *API, "/bot/reminders/user"]
    site_settings_api:                  !JOIN [*SCHEMA, *API, "/bot/settings"]
    site_tags_api:                      !JOIN [*SCHEMA, *API, "/bot/tags"]
    site_user_api:                      !JOIN [*SCHEMA, *API, "/bot/users"]
    site_user_complete_api:             !JOIN [*SCHEMA, *API, "/bot/users/complete"]
    paste_service:                      !JOIN [*SCHEMA, *PASTE, "/{key}"]

    # Snekbox
    snekbox_eval_api: "https://snekbox.pythondiscord.com/eval"

    # Discord API URLs
    discord_api:        &DISCORD_API "https://discordapp.com/api/v7/"
    discord_invite_api: !JOIN [*DISCORD_API, "invites"]

    # Misc URLs
    bot_avatar:      "https://raw.githubusercontent.com/discord-python/branding/master/logos/logo_circle/logo_circle.png"
    github_bot_repo: "https://github.com/python-discord/bot"

anti_spam:
    # Clean messages that violate a rule.
    clean_offending: true
    ping_everyone: true

    punishment:
        role_id: *MUTED_ROLE
        remove_after: 600

    rules:
        attachments:
            interval: 10
            max: 9

        burst:
            interval: 10
            max: 7

        burst_shared:
            interval: 10
            max: 20

        chars:
            interval: 5
            max: 3_000

        duplicates:
            interval: 10
            max: 3

        discord_emojis:
            interval: 10
            max: 20

        links:
            interval: 10
            max: 10

        mentions:
            interval: 10
            max: 5

        newlines:
            interval: 10
            max: 100
            max_consecutive: 10

        role_mentions:
            interval: 10
            max: 3


anti_malware:
    whitelist:
        - '.3gp'
        - '.3g2'
        - '.avi'
        - '.bmp'
        - '.gif'
        - '.h264'
        - '.jpg'
        - '.jpeg'
        - '.m4v'
        - '.mkv'
        - '.mov'
        - '.mp4'
        - '.mpeg'
        - '.mpg'
        - '.png'
        - '.tiff'
        - '.wmv'
        - '.svg'
        - '.psd'  # Photoshop
        - '.ai'   # Illustrator
        - '.aep'  # After Effects
        - '.xcf'  # GIMP
        - '.mp3'
        - '.wav'
        - '.ogg'
        - '.md'


reddit:
    subreddits:
        - 'r/Python'
    client_id: !ENV "REDDIT_CLIENT_ID"
    secret:    !ENV "REDDIT_SECRET"


wolfram:
    # Max requests per day.
    user_limit_day: 10
    guild_limit_day: 67
    key: !ENV "WOLFRAM_API_KEY"


big_brother:
    log_delay: 15
    header_message_limit: 15


free:
    # Seconds to elapse for a channel
    # to be considered inactive.
    activity_timeout: 600
    cooldown_rate: 1
    cooldown_per: 60.0

mention:
    message_timeout: 300
    reset_delay: 5

redirect_output:
    delete_invocation: true
    delete_delay: 15

duck_pond:
    threshold: 5
    custom_emojis: [*DUCKY_YELLOW, *DUCKY_BLURPLE, *DUCKY_CAMO, *DUCKY_DEVIL, *DUCKY_NINJA, *DUCKY_REGAL, *DUCKY_TUBE, *DUCKY_HUNT, *DUCKY_WIZARD, *DUCKY_PARTY, *DUCKY_ANGEL, *DUCKY_MAUL, *DUCKY_SANTA]

config:
    required_keys: ['bot.token']<|MERGE_RESOLUTION|>--- conflicted
+++ resolved
@@ -153,11 +153,7 @@
         voice_log:                        640292421988646961
 
     staff_channels: [*ADMINS, *ADMIN_SPAM, *MOD_SPAM, *MODS, *HELPERS, *ORGANISATION, *DEFCON]
-<<<<<<< HEAD
-    ignored: [*ADMINS, *MESSAGE_LOG, *MODLOG, *ATTCH_LOG]
-=======
-    ignored: [*ADMINS, *MESSAGE_LOG, *MODLOG, *ADMINS_VOICE, *STAFF_VOICE]
->>>>>>> 6ec42d8c
+    ignored: [*ADMINS, *MESSAGE_LOG, *MODLOG, *ADMINS_VOICE, *STAFF_VOICE, *ATTCH_LOG]
 
     roles:
         admin:             &ADMIN_ROLE      267628507062992896
